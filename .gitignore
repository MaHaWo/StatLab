# Ignore everything
*

# But allow descend into directories
!*/

<<<<<<< HEAD
# But ignore all build dirs
C_CPP/**/build/*

# now unignore the desired extensions
!/**/*.hh
!/**/*.hpp
!/**/*.h
!/**/*.cc
!/**/*.cpp
!/**/*.c
!/**/*.py
!/**/*.txt
!/**/*.md
!/**/*.csv


# but ignore some things not needed 

/**/*/CMakeCache.txt
.clang-format
.clang-tidy
=======
# unignore stuff we want to keep
!.gitignore
!*/**/CMakeLists.txt
!*/**/*.cc
!*/**/*.hh
!*/**/*.hpp
!*/**/*.cpp
!*/**/*.py
!*/**/*.csv
>>>>>>> 79ee576b
<|MERGE_RESOLUTION|>--- conflicted
+++ resolved
@@ -4,29 +4,6 @@
 # But allow descend into directories
 !*/
 
-<<<<<<< HEAD
-# But ignore all build dirs
-C_CPP/**/build/*
-
-# now unignore the desired extensions
-!/**/*.hh
-!/**/*.hpp
-!/**/*.h
-!/**/*.cc
-!/**/*.cpp
-!/**/*.c
-!/**/*.py
-!/**/*.txt
-!/**/*.md
-!/**/*.csv
-
-
-# but ignore some things not needed 
-
-/**/*/CMakeCache.txt
-.clang-format
-.clang-tidy
-=======
 # unignore stuff we want to keep
 !.gitignore
 !*/**/CMakeLists.txt
@@ -35,5 +12,4 @@
 !*/**/*.hpp
 !*/**/*.cpp
 !*/**/*.py
-!*/**/*.csv
->>>>>>> 79ee576b
+!*/**/*.csv