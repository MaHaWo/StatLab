#include "../statistics.hh"
#include <fstream>
#include <iomanip>
#include <iostream>
#include <optional>
#include <random>
#include <sstream>
#include <thread>
#include <vector>
using namespace Statistics;
using namespace std::literals::chrono_literals;
<<<<<<< HEAD

template <typename T>
void to_csv(std::string filename, std::string header, std::vector<T>& container)
{
    std::ofstream file(filename, std::ios::out | std::ios::trunc);
    file << header << "\n";
    for (auto& v : container)
    {
        file << std::setprecision(16) << v << "\n";
    }
}

template <typename T>
std::vector<std::vector<T>> from_csv(std::string filename, char sep = ',');
{
    std::ifstream file(filename, std::ios::in);
    // get number of lines in file
    std::string line;
    std::size_t number_of_lines = 0;
    while (std::getline(file, line))
    {
        ++number_of_lines;
    }

    file.clear();
    file.seekg(0, std::ios::beg);
    data.resize(number_of_lines - 1); // header ignore
    std::getline(file, line);         // header ignore
    std::istringstream s(line, std::ios::trunc);
    // get number of columns by counting separator occurance:
    // col_num = sep_num+1
    std::size_t number_of_cols = std::count(s.str().begin(), s.str().end(), sep) + 1;

    std::vector<std::vector<T>> data(number_of_lines, std::vector<T>(number_of_cols, 0.));

    // value buffer
    std::string value = "";

    for (std::size_t i = 0; i < data.size(); ++i)
    {
        std::getline(file, line);
        for (std::size_t j = 0; std::getline(s, value, sep); ++j)
        {
            data[i][j] = std::stod(s);
            s.str("");
            value.resize(0);
        }
    }
    return data;
}

template <typename Iter>
auto moment(int order, Iter&& begin, Iter&& end)
{
    double m = std::accumulate(begin, end, 0., [&](auto& lhs, auto& rhs) {
        return lhs + std::pow(rhs, order);
    });
    return m / double(std::distance(begin, end));
}

template <typename Iter>
auto mean(Iter&& begin, Iter&& end)
{
    return moment(1, std::forward<Iter>(begin), std::forward<Iter>(end));
}

template <typename Iter>
auto variance(Iter&& begin, Iter&& end)
{
    double m = mean(std::forward<Iter>(begin), std::forward<Iter>(end));
    double v = std::accumulate(begin, end, 0., [&](auto& lhs, auto& rhs) {
        return lhs + std::pow(rhs - m, 2);
    });
    return v / double(std::distance(begin, end));
}

int main()
{
    // std::this_thread::sleep_for(20s);
    std::default_random_engine rng(347285);
    std::normal_distribution<double> n(0., 1.);
    std::vector<double> v(1000000);
    std::generate(v.begin(), v.end(), [&]() { return n(rng); });
    to_csv("data.csv", "value", v);
    SumNaive<double> sn;
    SumPairwise<double> sp;
    SumKahan<double> sk;
=======
>>>>>>> f1ac61f7

template <typename T>
std::vector<T> generate_data(bool read, std::size_t size = 1000000,
                             bool write = false) {
    if (!read) {
        std::default_random_engine rng(347285);
        std::normal_distribution<T> n(0., 1.);
        std::vector<T> v(size);
        std::generate(v.begin(), v.end(), [&]() { return n(rng); });
        if (write) {
            std::ofstream file("data.bin", std::ios::out | std::ios::binary |
                                               std::ios::trunc);
            file.write(reinterpret_cast<char*>(&size), sizeof(std::size_t));
            file.write(reinterpret_cast<char*>(v.data()), sizeof(T) * size);
        }
        return v;
    } else {
        std::vector<T> data;
        std::ifstream file("data.bin", std::ios::in | std::ios::binary);
        std::size_t s = 0;
        file.read(reinterpret_cast<char*>(&s), sizeof(std::size_t));
        data.resize(s);
        file.read(reinterpret_cast<char*>(data.data()), s * sizeof(T));
        return data;
    }
}

<<<<<<< HEAD
    ArithmeticMean<double, SumNaive> an;
    ArithmeticMean<double, SumPairwise> ap;
    ArithmeticMean<double, SumKahan> ak;
    std::cout << std::setprecision(16) << std::setw(18)
              << " an: " << an(v.begin(), v.end()) << "\n"
              << std::setprecision(16) << std::setw(18)
              << " ap: " << ap(v.begin(), v.end()) << " \n"
              << std::setprecision(16) << std::setw(18)
              << " ak: " << ak(v.begin(), v.end()) << " \n"
              << std::setprecision(16) << std::setw(18)
              << " naive: " << mean(v.begin(), v.end()) << std::endl;
=======
template <typename T>
auto read_test_results(std::string filename, std::size_t size) {
    std::ifstream file(filename, std::ios::in | std::ios::binary);
    std::vector<T> data(size);
    file.read(reinterpret_cast<char*>(data.data()), size * sizeof(T));
    return data;
}
>>>>>>> f1ac61f7


<<<<<<< HEAD
    std::cout << std::setprecision(16) << std::setw(18)
              << " stdn: " << stdn(v.begin(), v.end()) << "\n"
              << std::setprecision(16) << std::setw(18)
              << " stdp: " << stdp(v.begin(), v.end()) << " \n"
              << std::setprecision(16) << std::setw(18)
              << " stdk: " << stdk(v.begin(), v.end()) << " \n"
              << std::setprecision(16) << std::setw(18)
              << " naive: " << std::pow(variance(v.begin(), v.end()), 0.5) << std::endl;
=======
template <template <typename> class Sum>
using Mean = ArithmeticMean<double, Sum>;
template <template <typename> class Sum> using Std = Stddev<double, Sum>;
using Min = Minimum<double>;
using Max = Maximum<double>;
template <template <typename> class Sum> using Skew = Skewness<double, Sum>;
template <template <typename> class Sum>
using EKur = ExcessKurtosis<double, Sum>;
>>>>>>> f1ac61f7

int main() {
    // std::this_thread::sleep_for(20s);
    auto v = generate_data<double>(false, 1000000, true);
    auto ddsv = read_test_results<double>("description.bin", 10);
    ddsv = decltype(ddsv){ddsv[1], ddsv[2], ddsv[3], ddsv[7], ddsv[8], ddsv[9]};
    std::vector<std::string> names{"mean", "std", "min", "max", "skewness","excess_kurtosis"};
    Statistician<Mean<SumNaive>, Std<SumNaive>, Min, Max, Skew<SumNaive>, EKur<SumNaive>> StatN;
    Statistician<Mean<SumPairwise>, Std<SumPairwise>, Min, Max, Skew<SumPairwise>, EKur<SumPairwise>> StatP;
    Statistician<Mean<SumKahan>, Std<SumKahan>, Min, Max, Skew<SumKahan>, EKur<SumKahan>> StatK;

    StatN(v.begin(), v.end());
    StatP(v.begin(), v.end());
    StatK(v.begin(), v.end());

    std::cout << std::setw(25) << "name" << std::setw(25) << "Pandas" << std::setw(25)
              << "Naive" << std::setw(25) << "Pairwise" << std::setw(25)
              << "Kahan" << std::endl;
    for(std::size_t i = 0; i < ddsv.size(); ++i){
        std::cout << std::setw(25) << names[i] << std::setprecision(16) << std::setw(25)
                  << ddsv[i] << std::setw(25) << StatN.result()[i]
                  << std::setw(25) << StatP.result()[i] << std::setw(25)
                  << StatK.result()[i] << std::endl;
    }

    ArithmeticMean<double, SumPairwise> amp;
    for (auto& value : v)
    {
        amp(std::forward<double>(value));
    }
    std::cout << "arithmetic mean: " << amp.result() << std::endl;
    amp.reset();
    std::cout << "arithmetic mean using range: " << amp(v.begin(), v.end()) << std::endl;
    Statistician<ArithmeticMean<double, SumPairwise>, Variance<double, SumPairwise>> statistician;

    auto mean_var = statistician(v.begin(), v.end());
    std::cout << "Arithmetic Mean: " << std::endl;
    std::cout << " singular    : "
              << ArithmeticMean<double, SumPairwise>()(v.begin(), v.end()) << "\n"
              << " statistician: " << mean_var[0]
              << "\n naive       : " << mean(v.begin(), v.end()) << std::endl;

    std::cout << "Variance: " << std::endl;
    std::cout << " singular    : "
              << Variance<double, SumPairwise>()(v.begin(), v.end()) << "\n"
              << " statistician: " << mean_var[1]
              << "\n naive       : " << variance(v.begin(), v.end()) << std::endl;

    using T = double;
    ArithmeticMean<T, SumNaive> am;
    Variance<T, SumNaive> vm;
    Skewness<T, SumNaive> sm;
    Kurtosis<T, SumNaive> km;

    Statistician<ArithmeticMean<T, SumPairwise>, Variance<T, SumPairwise>, Skewness<T, SumPairwise>, Kurtosis<T, SumPairwise>> new_statistician;

    auto statres = new_statistician(v.begin(), v.end());
    auto statres_i = std::vector<T>{am(v.begin(), v.end()), vm(v.begin(), v.end()),
                                    sm(v.begin(), v.end()), km(v.begin(), v.end())};

    std::array<std::string, 4> functionnames{
        {"mean", "variance", "skewness", "kurtosis"}};

    std::cout << "Test Statistician against singular functions" << std::endl;

    for (std::size_t i = 0; i < statres.size(); ++i)
    {
        std::cout << functionnames[i] << "\n"
                  << std::setprecision(16) << std::setw(16)
                  << "statistician: " << statres[i] << "\n"
                  << std::setw(16) << " singular: " << statres_i[i] << std::endl;
        std::cout << std::endl;
    }
    return 0;
}<|MERGE_RESOLUTION|>--- conflicted
+++ resolved
@@ -9,113 +9,27 @@
 #include <vector>
 using namespace Statistics;
 using namespace std::literals::chrono_literals;
-<<<<<<< HEAD
 
 template <typename T>
-void to_csv(std::string filename, std::string header, std::vector<T>& container)
+std::vector<T> generate_data(bool read, std::size_t size = 1000000, bool write = false)
 {
-    std::ofstream file(filename, std::ios::out | std::ios::trunc);
-    file << header << "\n";
-    for (auto& v : container)
+    if (!read)
     {
-        file << std::setprecision(16) << v << "\n";
-    }
-}
-
-template <typename T>
-std::vector<std::vector<T>> from_csv(std::string filename, char sep = ',');
-{
-    std::ifstream file(filename, std::ios::in);
-    // get number of lines in file
-    std::string line;
-    std::size_t number_of_lines = 0;
-    while (std::getline(file, line))
-    {
-        ++number_of_lines;
-    }
-
-    file.clear();
-    file.seekg(0, std::ios::beg);
-    data.resize(number_of_lines - 1); // header ignore
-    std::getline(file, line);         // header ignore
-    std::istringstream s(line, std::ios::trunc);
-    // get number of columns by counting separator occurance:
-    // col_num = sep_num+1
-    std::size_t number_of_cols = std::count(s.str().begin(), s.str().end(), sep) + 1;
-
-    std::vector<std::vector<T>> data(number_of_lines, std::vector<T>(number_of_cols, 0.));
-
-    // value buffer
-    std::string value = "";
-
-    for (std::size_t i = 0; i < data.size(); ++i)
-    {
-        std::getline(file, line);
-        for (std::size_t j = 0; std::getline(s, value, sep); ++j)
-        {
-            data[i][j] = std::stod(s);
-            s.str("");
-            value.resize(0);
-        }
-    }
-    return data;
-}
-
-template <typename Iter>
-auto moment(int order, Iter&& begin, Iter&& end)
-{
-    double m = std::accumulate(begin, end, 0., [&](auto& lhs, auto& rhs) {
-        return lhs + std::pow(rhs, order);
-    });
-    return m / double(std::distance(begin, end));
-}
-
-template <typename Iter>
-auto mean(Iter&& begin, Iter&& end)
-{
-    return moment(1, std::forward<Iter>(begin), std::forward<Iter>(end));
-}
-
-template <typename Iter>
-auto variance(Iter&& begin, Iter&& end)
-{
-    double m = mean(std::forward<Iter>(begin), std::forward<Iter>(end));
-    double v = std::accumulate(begin, end, 0., [&](auto& lhs, auto& rhs) {
-        return lhs + std::pow(rhs - m, 2);
-    });
-    return v / double(std::distance(begin, end));
-}
-
-int main()
-{
-    // std::this_thread::sleep_for(20s);
-    std::default_random_engine rng(347285);
-    std::normal_distribution<double> n(0., 1.);
-    std::vector<double> v(1000000);
-    std::generate(v.begin(), v.end(), [&]() { return n(rng); });
-    to_csv("data.csv", "value", v);
-    SumNaive<double> sn;
-    SumPairwise<double> sp;
-    SumKahan<double> sk;
-=======
->>>>>>> f1ac61f7
-
-template <typename T>
-std::vector<T> generate_data(bool read, std::size_t size = 1000000,
-                             bool write = false) {
-    if (!read) {
         std::default_random_engine rng(347285);
         std::normal_distribution<T> n(0., 1.);
         std::vector<T> v(size);
         std::generate(v.begin(), v.end(), [&]() { return n(rng); });
-        if (write) {
-            std::ofstream file("data.bin", std::ios::out | std::ios::binary |
-                                               std::ios::trunc);
+        if (write)
+        {
+            std::ofstream file(
+                "data.bin", std::ios::out | std::ios::binary | std::ios::trunc);
             file.write(reinterpret_cast<char*>(&size), sizeof(std::size_t));
             file.write(reinterpret_cast<char*>(v.data()), sizeof(T) * size);
         }
         return v;
-    } else {
+    }
+    else
+    {
         std::vector<T> data;
         std::ifstream file("data.bin", std::ios::in | std::ios::binary);
         std::size_t s = 0;
@@ -126,55 +40,34 @@
     }
 }
 
-<<<<<<< HEAD
-    ArithmeticMean<double, SumNaive> an;
-    ArithmeticMean<double, SumPairwise> ap;
-    ArithmeticMean<double, SumKahan> ak;
-    std::cout << std::setprecision(16) << std::setw(18)
-              << " an: " << an(v.begin(), v.end()) << "\n"
-              << std::setprecision(16) << std::setw(18)
-              << " ap: " << ap(v.begin(), v.end()) << " \n"
-              << std::setprecision(16) << std::setw(18)
-              << " ak: " << ak(v.begin(), v.end()) << " \n"
-              << std::setprecision(16) << std::setw(18)
-              << " naive: " << mean(v.begin(), v.end()) << std::endl;
-=======
 template <typename T>
-auto read_test_results(std::string filename, std::size_t size) {
+auto read_test_results(std::string filename, std::size_t size)
+{
     std::ifstream file(filename, std::ios::in | std::ios::binary);
     std::vector<T> data(size);
     file.read(reinterpret_cast<char*>(data.data()), size * sizeof(T));
     return data;
 }
->>>>>>> f1ac61f7
 
-
-<<<<<<< HEAD
-    std::cout << std::setprecision(16) << std::setw(18)
-              << " stdn: " << stdn(v.begin(), v.end()) << "\n"
-              << std::setprecision(16) << std::setw(18)
-              << " stdp: " << stdp(v.begin(), v.end()) << " \n"
-              << std::setprecision(16) << std::setw(18)
-              << " stdk: " << stdk(v.begin(), v.end()) << " \n"
-              << std::setprecision(16) << std::setw(18)
-              << " naive: " << std::pow(variance(v.begin(), v.end()), 0.5) << std::endl;
-=======
 template <template <typename> class Sum>
 using Mean = ArithmeticMean<double, Sum>;
-template <template <typename> class Sum> using Std = Stddev<double, Sum>;
+template <template <typename> class Sum>
+using Std = Stddev<double, Sum>;
 using Min = Minimum<double>;
 using Max = Maximum<double>;
-template <template <typename> class Sum> using Skew = Skewness<double, Sum>;
+template <template <typename> class Sum>
+using Skew = Skewness<double, Sum>;
 template <template <typename> class Sum>
 using EKur = ExcessKurtosis<double, Sum>;
->>>>>>> f1ac61f7
 
-int main() {
+int main()
+{
     // std::this_thread::sleep_for(20s);
     auto v = generate_data<double>(false, 1000000, true);
     auto ddsv = read_test_results<double>("description.bin", 10);
     ddsv = decltype(ddsv){ddsv[1], ddsv[2], ddsv[3], ddsv[7], ddsv[8], ddsv[9]};
-    std::vector<std::string> names{"mean", "std", "min", "max", "skewness","excess_kurtosis"};
+    std::vector<std::string> names{"mean", "std",      "min",
+                                   "max",  "skewness", "excess_kurtosis"};
     Statistician<Mean<SumNaive>, Std<SumNaive>, Min, Max, Skew<SumNaive>, EKur<SumNaive>> StatN;
     Statistician<Mean<SumPairwise>, Std<SumPairwise>, Min, Max, Skew<SumPairwise>, EKur<SumPairwise>> StatP;
     Statistician<Mean<SumKahan>, Std<SumKahan>, Min, Max, Skew<SumKahan>, EKur<SumKahan>> StatK;
@@ -183,63 +76,16 @@
     StatP(v.begin(), v.end());
     StatK(v.begin(), v.end());
 
-    std::cout << std::setw(25) << "name" << std::setw(25) << "Pandas" << std::setw(25)
-              << "Naive" << std::setw(25) << "Pairwise" << std::setw(25)
-              << "Kahan" << std::endl;
-    for(std::size_t i = 0; i < ddsv.size(); ++i){
-        std::cout << std::setw(25) << names[i] << std::setprecision(16) << std::setw(25)
-                  << ddsv[i] << std::setw(25) << StatN.result()[i]
-                  << std::setw(25) << StatP.result()[i] << std::setw(25)
-                  << StatK.result()[i] << std::endl;
+    std::cout << std::setw(25) << "name" << std::setw(25) << "Pandas"
+              << std::setw(25) << "Naive" << std::setw(25) << "Pairwise"
+              << std::setw(25) << "Kahan" << std::endl;
+    for (std::size_t i = 0; i < ddsv.size(); ++i)
+    {
+        std::cout << std::setw(25) << names[i] << std::setprecision(16)
+                  << std::setw(25) << ddsv[i] << std::setw(25)
+                  << StatN.result()[i] << std::setw(25) << StatP.result()[i]
+                  << std::setw(25) << StatK.result()[i] << std::endl;
     }
 
-    ArithmeticMean<double, SumPairwise> amp;
-    for (auto& value : v)
-    {
-        amp(std::forward<double>(value));
-    }
-    std::cout << "arithmetic mean: " << amp.result() << std::endl;
-    amp.reset();
-    std::cout << "arithmetic mean using range: " << amp(v.begin(), v.end()) << std::endl;
-    Statistician<ArithmeticMean<double, SumPairwise>, Variance<double, SumPairwise>> statistician;
-
-    auto mean_var = statistician(v.begin(), v.end());
-    std::cout << "Arithmetic Mean: " << std::endl;
-    std::cout << " singular    : "
-              << ArithmeticMean<double, SumPairwise>()(v.begin(), v.end()) << "\n"
-              << " statistician: " << mean_var[0]
-              << "\n naive       : " << mean(v.begin(), v.end()) << std::endl;
-
-    std::cout << "Variance: " << std::endl;
-    std::cout << " singular    : "
-              << Variance<double, SumPairwise>()(v.begin(), v.end()) << "\n"
-              << " statistician: " << mean_var[1]
-              << "\n naive       : " << variance(v.begin(), v.end()) << std::endl;
-
-    using T = double;
-    ArithmeticMean<T, SumNaive> am;
-    Variance<T, SumNaive> vm;
-    Skewness<T, SumNaive> sm;
-    Kurtosis<T, SumNaive> km;
-
-    Statistician<ArithmeticMean<T, SumPairwise>, Variance<T, SumPairwise>, Skewness<T, SumPairwise>, Kurtosis<T, SumPairwise>> new_statistician;
-
-    auto statres = new_statistician(v.begin(), v.end());
-    auto statres_i = std::vector<T>{am(v.begin(), v.end()), vm(v.begin(), v.end()),
-                                    sm(v.begin(), v.end()), km(v.begin(), v.end())};
-
-    std::array<std::string, 4> functionnames{
-        {"mean", "variance", "skewness", "kurtosis"}};
-
-    std::cout << "Test Statistician against singular functions" << std::endl;
-
-    for (std::size_t i = 0; i < statres.size(); ++i)
-    {
-        std::cout << functionnames[i] << "\n"
-                  << std::setprecision(16) << std::setw(16)
-                  << "statistician: " << statres[i] << "\n"
-                  << std::setw(16) << " singular: " << statres_i[i] << std::endl;
-        std::cout << std::endl;
-    }
     return 0;
 }